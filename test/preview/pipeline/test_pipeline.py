--- conflicted
+++ resolved
@@ -1,24 +1,10 @@
 from typing import Any, Optional, Dict, List
 
-from dataclasses import dataclass
-
 import pytest
 
-<<<<<<< HEAD
-from haystack.preview import (
-    Pipeline,
-    component,
-    NoSuchStoreError,
-    ComponentInput,
-    ComponentOutput,
-    marshal_pipelines,
-    unmarshal_pipelines,
-)
-=======
-from haystack.preview import Pipeline, component, NoSuchStoreError, Document, ComponentInput, ComponentOutput
+from haystack.preview import Pipeline, component, NoSuchStoreError, Document
 from haystack.preview.pipeline import NotAStoreError
 from haystack.preview.document_stores import StoreAwareMixin, DuplicatePolicy, Store
->>>>>>> e6f894fd
 
 
 # Note: we're using a real class instead of a mock because mocks don't play too well with protocols.
@@ -424,58 +410,5 @@
     pipe.add_store(name="first_store", store=store_1)
     pipe.add_store(name="second_store", store=store_2)
 
-<<<<<<< HEAD
-    assert pipe.run(data={"component": MockComponent.Input(value=1)}) == {"component": MockComponent.Output(value=1)}
-
-
-@pytest.mark.unit
-def test_marshal_pipeline():
-    store_1 = MockStore()
-    store_2 = MockStore()
-
-    @component
-    class MockComponent:
-        @dataclass
-        class Input(ComponentInput):
-            value: int
-            stores: Dict[str, Any]
-
-        @dataclass
-        class Output(ComponentOutput):
-            value: int
-
-        def run(self, data: Input) -> Output:
-            assert data.stores == {"first_store": store_1, "second_store": store_2}
-            return MockComponent.Output(value=data.value)
-
-    pipe = Pipeline()
-    pipe.add_component("component1", MockComponent())
-    pipe.add_component("component2", MockComponent())
-    pipe.connect("component1", "component2")
-
-    pipe.add_store(name="first_store", store=store_1)
-    pipe.add_store(name="second_store", store=store_2)
-
-    marshalled = marshal_pipelines({"test_pipe": pipe})
-    assert marshalled == {
-        "pipelines": {
-            "test_pipe": {
-                "metadata": {},
-                "max_loops_allowed": 100,
-                "components": {
-                    "component1": {"type": "MockComponent", "init_parameters": {}},
-                    "component2": {"type": "MockComponent", "init_parameters": {}},
-                },
-                "connections": [("component1", "component2", "value/value")],
-                "stores": {
-                    "first_store": {"type": "MockStore", "init_parameters": {}},
-                    "second_store": {"type": "MockStore", "init_parameters": {}},
-                },
-            },
-            "dependencies": ["test_pipeline", "canals"],
-        }
-    }
-=======
     with pytest.raises(ValueError, match="is not compatible with this component"):
-        pipe.add_component("component", mock, store="second_store")
->>>>>>> e6f894fd
+        pipe.add_component("component", mock, store="second_store")