--- conflicted
+++ resolved
@@ -1,45 +1,29 @@
+from haystack.lazy_imports import LazyImport
 from haystack.document_stores.base import BaseDocumentStore, KeywordDocumentStore
 
 from haystack.document_stores.memory import InMemoryDocumentStore
 from haystack.document_stores.deepsetcloud import DeepsetCloudDocumentStore
 from haystack.document_stores.utils import eval_data_from_json, eval_data_from_jsonl, squad_json_to_jsonl
 
-<<<<<<< HEAD
-try:
-    from elasticsearch import __version__ as ES_VERSION
-
-    if ES_VERSION[0] == 7:
-        ElasticsearchDocumentStore = safe_import(
-            "haystack.document_stores.elasticsearch7", "ElasticsearchDocumentStore", "elasticsearch"
-        )
-    elif ES_VERSION[0] == 8:
-        ElasticsearchDocumentStore = safe_import(
-            "haystack.document_stores.elasticsearch8", "ElasticsearchDocumentStore", "elasticsearch8"
-        )
-except (ModuleNotFoundError, ImportError):
-    ElasticsearchDocumentStore = safe_import(
-        "haystack.document_stores.elasticsearch7", "ElasticsearchDocumentStore", "elasticsearch"
-    )
-
-elasticsearch_index_to_document_store = safe_import(
-    "haystack.document_stores.es_converter", "elasticsearch_index_to_document_store", "elasticsearch"
-)
-open_search_index_to_document_store = safe_import(
-    "haystack.document_stores.es_converter", "open_search_index_to_document_store", "elasticsearch"
-)
-OpenSearchDocumentStore = safe_import("haystack.document_stores.opensearch", "OpenSearchDocumentStore", "opensearch")
-SQLDocumentStore = safe_import("haystack.document_stores.sql", "SQLDocumentStore", "sql")
-FAISSDocumentStore = safe_import("haystack.document_stores.faiss", "FAISSDocumentStore", "faiss")
-PineconeDocumentStore = safe_import("haystack.document_stores.pinecone", "PineconeDocumentStore", "pinecone")
-WeaviateDocumentStore = safe_import("haystack.document_stores.weaviate", "WeaviateDocumentStore", "weaviate")
-=======
 from haystack.document_stores.es_converter import elasticsearch_index_to_document_store
 from haystack.document_stores.es_converter import open_search_index_to_document_store
 
-from haystack.document_stores.elasticsearch import ElasticsearchDocumentStore
+try:
+    with LazyImport() as elasticsearch_import:
+        # Use appropriate ElasticsearchDocumentStore depending on ES client version
+        from elasticsearch import __version__ as ES_VERSION
+
+        if ES_VERSION[0] == "7":
+            from haystack.document_stores.elasticsearch7 import ElasticsearchDocumentStore
+        elif ES_VERSION[0] == "8":
+            from haystack.document_stores.elasticsearch8 import ElasticsearchDocumentStore  # type: ignore  # pylint: disable=reimported,ungrouped-imports
+    elasticsearch_import.check()
+except (ModuleNotFoundError, ImportError):
+    # Use Elasticsearch 7 as default
+    from haystack.document_stores.elasticsearch7 import ElasticsearchDocumentStore
+
 from haystack.document_stores.opensearch import OpenSearchDocumentStore
 from haystack.document_stores.sql import SQLDocumentStore
 from haystack.document_stores.faiss import FAISSDocumentStore
 from haystack.document_stores.pinecone import PineconeDocumentStore
-from haystack.document_stores.weaviate import WeaviateDocumentStore
->>>>>>> 82291b56
+from haystack.document_stores.weaviate import WeaviateDocumentStore